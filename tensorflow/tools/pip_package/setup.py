# Copyright 2015 The TensorFlow Authors. All Rights Reserved.
#
# Licensed under the Apache License, Version 2.0 (the "License");
# you may not use this file except in compliance with the License.
# You may obtain a copy of the License at
#
#     http://www.apache.org/licenses/LICENSE-2.0
#
# Unless required by applicable law or agreed to in writing, software
# distributed under the License is distributed on an "AS IS" BASIS,
# WITHOUT WARRANTIES OR CONDITIONS OF ANY KIND, either express or implied.
# See the License for the specific language governing permissions and
# limitations under the License.
# ==============================================================================

from __future__ import absolute_import
from __future__ import division
from __future__ import print_function

import fnmatch
import os
import re
import sys

from setuptools import find_packages, setup, Command
from setuptools.command.install import install as InstallCommandBase
from setuptools.dist import Distribution

# This version string is semver compatible, but incompatible with pip.
# For pip, we will remove all '-' characters from this string, and use the
# result for pip.
<<<<<<< HEAD

_VERSION = '1.7.0-rc1'
=======
_VERSION = '1.7.0'
>>>>>>> e489b600

REQUIRED_PACKAGES = [
    'absl-py >= 0.1.6',
    'astor >= 0.6.0',
    'gast >= 0.2.0',
    'numpy >= 1.13.3',
    'six >= 1.10.0',
    'protobuf >= 3.5.0',
    'tensorboard >= 1.7.0, < 1.8.0',
    'termcolor >= 1.1.0',
    'absl-py >= 0.1.9'
]

if sys.byteorder == 'little':
  # grpcio does not build correctly on big-endian machines due to lack of
  # BoringSSL support.
  # See https://github.com/tensorflow/tensorflow/issues/17882.
  REQUIRED_PACKAGES.append('grpcio >= 1.8.6')

project_name = 'tensorflow'
if '--project_name' in sys.argv:
  project_name_idx = sys.argv.index('--project_name')
  project_name = sys.argv[project_name_idx + 1]
  sys.argv.remove('--project_name')
  sys.argv.pop(project_name_idx)

# python3 requires wheel 0.26
if sys.version_info.major == 3:
  REQUIRED_PACKAGES.append('wheel >= 0.26')
else:
  REQUIRED_PACKAGES.append('wheel')
  # mock comes with unittest.mock for python3, need to install for python2
  REQUIRED_PACKAGES.append('mock >= 2.0.0')

# tf-nightly should depend on tb-nightly
if 'tf_nightly' in project_name:
  for i, pkg in enumerate(REQUIRED_PACKAGES):
    if 'tensorboard' in pkg:
      REQUIRED_PACKAGES[i] = 'tb-nightly >= 1.8.0a0, < 1.9.0a0'
      break

# weakref.finalize and enum were introduced in Python 3.4
if sys.version_info < (3, 4):
  REQUIRED_PACKAGES.append('backports.weakref >= 1.0rc1')
  REQUIRED_PACKAGES.append('enum34 >= 1.1.6')

# pylint: disable=line-too-long
CONSOLE_SCRIPTS = [
    'freeze_graph = tensorflow.python.tools.freeze_graph:run_main',
    'toco_from_protos = tensorflow.contrib.lite.toco.python.toco_from_protos:main',
    'toco = tensorflow.contrib.lite.toco.python.toco_wrapper:main',
    'saved_model_cli = tensorflow.python.tools.saved_model_cli:main',
    # We need to keep the TensorBoard command, even though the console script
    # is now declared by the tensorboard pip package. If we remove the
    # TensorBoard command, pip will inappropriately remove it during install,
    # even though the command is not removed, just moved to a different wheel.
    'tensorboard = tensorboard.main:run_main',
]
# pylint: enable=line-too-long

# remove the tensorboard console script if building tf_nightly
if 'tf_nightly' in project_name:
  CONSOLE_SCRIPTS.remove('tensorboard = tensorboard.main:run_main')

TEST_PACKAGES = [
    'scipy >= 0.15.1',
]

class BinaryDistribution(Distribution):
  def has_ext_modules(self):
    return True


class InstallCommand(InstallCommandBase):
  """Override the dir where the headers go."""

  def finalize_options(self):
    ret = InstallCommandBase.finalize_options(self)
    self.install_headers = os.path.join(self.install_purelib,
                                        'tensorflow', 'include')
    return ret


class InstallHeaders(Command):
  """Override how headers are copied.

  The install_headers that comes with setuptools copies all files to
  the same directory. But we need the files to be in a specific directory
  hierarchy for -I <include_dir> to work correctly.
  """
  description = 'install C/C++ header files'

  user_options = [('install-dir=', 'd',
                   'directory to install header files to'),
                  ('force', 'f',
                   'force installation (overwrite existing files)'),
                 ]

  boolean_options = ['force']

  def initialize_options(self):
    self.install_dir = None
    self.force = 0
    self.outfiles = []

  def finalize_options(self):
    self.set_undefined_options('install',
                               ('install_headers', 'install_dir'),
                               ('force', 'force'))

  def mkdir_and_copy_file(self, header):
    install_dir = os.path.join(self.install_dir, os.path.dirname(header))
    # Get rid of some extra intervening directories so we can have fewer
    # directories for -I
    install_dir = re.sub('/google/protobuf_archive/src', '', install_dir)

    # Copy eigen code into tensorflow/include.
    # A symlink would do, but the wheel file that gets created ignores
    # symlink within the directory hierarchy.
    # NOTE(keveman): Figure out how to customize bdist_wheel package so
    # we can do the symlink.
    if 'external/eigen_archive/' in install_dir:
      extra_dir = install_dir.replace('external/eigen_archive', '')
      if not os.path.exists(extra_dir):
        self.mkpath(extra_dir)
      self.copy_file(header, extra_dir)

    if not os.path.exists(install_dir):
      self.mkpath(install_dir)
    return self.copy_file(header, install_dir)

  def run(self):
    hdrs = self.distribution.headers
    if not hdrs:
      return

    self.mkpath(self.install_dir)
    for header in hdrs:
      (out, _) = self.mkdir_and_copy_file(header)
      self.outfiles.append(out)

  def get_inputs(self):
    return self.distribution.headers or []

  def get_outputs(self):
    return self.outfiles


def find_files(pattern, root):
  """Return all the files matching pattern below root dir."""
  for path, _, files in os.walk(root):
    for filename in fnmatch.filter(files, pattern):
      yield os.path.join(path, filename)


matches = ['../' + x for x in find_files('*', 'external') if '.py' not in x]

so_lib_paths = [
    i for i in os.listdir('.')
    if os.path.isdir(i) and fnmatch.fnmatch(i, '_solib_*')
]

for path in so_lib_paths:
  matches.extend(
      ['../' + x for x in find_files('*', path) if '.py' not in x]
  )

if os.name == 'nt':
  EXTENSION_NAME = 'python/_pywrap_tensorflow_internal.pyd'
else:
  EXTENSION_NAME = 'python/_pywrap_tensorflow_internal.so'

headers = (list(find_files('*.h', 'tensorflow/core')) +
           list(find_files('*.h', 'tensorflow/stream_executor')) +
           list(find_files('*.h', 'google/protobuf_archive/src')) +
           list(find_files('*', 'third_party/eigen3')) +
           list(find_files('*', 'external/eigen_archive')))

setup(
    name=project_name,
    version=_VERSION.replace('-', ''),
    description='TensorFlow helps the tensors flow',
    long_description='',
    url='https://www.tensorflow.org/',
    author='Google Inc.',
    author_email='opensource@google.com',
    # Contained modules and scripts.
    packages=find_packages(),
    entry_points={
        'console_scripts': CONSOLE_SCRIPTS,
    },
    headers=headers,
    install_requires=REQUIRED_PACKAGES,
    tests_require=REQUIRED_PACKAGES + TEST_PACKAGES,
    # Add in any packaged data.
    include_package_data=True,
    package_data={
        'tensorflow': [
            EXTENSION_NAME,
        ] + matches,
    },
    zip_safe=False,
    distclass=BinaryDistribution,
    cmdclass={
        'install_headers': InstallHeaders,
        'install': InstallCommand,
    },
    # PyPI package information.
    classifiers=[
        'Development Status :: 4 - Beta',
        'Intended Audience :: Developers',
        'Intended Audience :: Education',
        'Intended Audience :: Science/Research',
        'License :: OSI Approved :: Apache Software License',
        'Programming Language :: Python :: 2',
        'Programming Language :: Python :: 2.7',
        'Programming Language :: Python :: 3',
        'Programming Language :: Python :: 3.4',
        'Programming Language :: Python :: 3.5',
        'Programming Language :: Python :: 3.6',
        'Topic :: Scientific/Engineering',
        'Topic :: Scientific/Engineering :: Mathematics',
        'Topic :: Scientific/Engineering :: Artificial Intelligence',
        'Topic :: Software Development',
        'Topic :: Software Development :: Libraries',
        'Topic :: Software Development :: Libraries :: Python Modules',
    ],
    license='Apache 2.0',
    keywords='tensorflow tensor machine learning',)<|MERGE_RESOLUTION|>--- conflicted
+++ resolved
@@ -29,12 +29,8 @@
 # This version string is semver compatible, but incompatible with pip.
 # For pip, we will remove all '-' characters from this string, and use the
 # result for pip.
-<<<<<<< HEAD
-
-_VERSION = '1.7.0-rc1'
-=======
+
 _VERSION = '1.7.0'
->>>>>>> e489b600
 
 REQUIRED_PACKAGES = [
     'absl-py >= 0.1.6',
